from fastapi.testclient import TestClient
import unittest
from unittest.mock import patch, ANY, Mock

from dbt_server.server import app
from dbt_server.state import StateController, CachedManifest

from dbt_server.exceptions import dbtCoreCompilationException, StateNotFoundException


client = TestClient(app)


class CompilationInterfaceTests(unittest.TestCase):
    def test_compilation_interface_no_sql(self):
        with patch("dbt_server.state.StateController.load_state") as state:
            response = client.post(
                "/compile",
                json={
                    "sql": None,
                    "state_id": "abc123",
                },
            )

            assert not state.called
            assert response.status_code == 422

    def test_compilation_interface_invalid_state_id(self):
        response = client.post(
            "/compile",
            json={
                "sql": "select {{ 1 + 1 }}",
                "state_id": "badid",
            },
        )
        # Compile with invalid state id returns a 422
        assert response.status_code == 422

    def test_compilation_interface_valid_state_id(self):
        state_id = "goodid"
        source_query = "select {{ 1 + 1 }}"
        compiled_query = "select 2 as id"

        state_mock = Mock(
            return_value=StateController(
<<<<<<< HEAD
                state_id=state_id,
                manifest=None,
                manifest_size=0,
                is_manifest_cached=False,
=======
                state_id=state_id, manifest=None, config=None, parser=None
>>>>>>> bdb0c048
            )
        )

        query_mock = Mock(return_value={"compiled_code": compiled_query})

        with patch.multiple(
            "dbt_server.state.StateController",
            load_state=state_mock,
            compile_query=query_mock,
        ):
            response = client.post(
                "/compile",
                json={
                    "sql": source_query,
                    "state_id": state_id,
                },
            )

            state_mock.assert_called_once_with(state_id)
            query_mock.assert_called_once_with(source_query)
            assert response.status_code == 200

            expected = {
                "parsing": state_id,
                "path": "./working-dir/state-goodid/manifest.msgpack",
                "res": ANY,
                "compiled_code": compiled_query,
            }
            assert response.json() == expected

    def test_compilation_interface_compilation_error(self):
        state_id = "badid"
        query = "select {{ exceptions.raise_compiler_error('bad')}}"

        with patch(
            "dbt_server.state.StateController.load_state",
            side_effect=dbtCoreCompilationException("Compilation error"),
        ) as state:
            response = client.post(
                "/compile",
                json={
                    "sql": query,
                    "state_id": state_id,
                },
            )

            state.assert_called_once_with(state_id)
            assert response.status_code == 400

            expected = {
                "data": None,
                "message": "Compilation error",
                "status_code": 400,
            }
            assert response.json() == expected

    def test_compilation_interface_cache_hit(self):
        # Cache hit for load_state
        with patch("dbt_server.state.LAST_PARSED") as last_parsed:
            state = StateController.load_state("abc123")
            last_parsed.lookup.assert_called_once_with("abc123")
            assert state.manifest is not None

    def test_compilation_interface_cache_miss(self):
        # Cache miss
        with patch("dbt_server.state.LAST_PARSED.lookup", return_value=None) as lookup:
            # We expect this to raise because abc123 is not a real state...
            # that's fine for this test, we just want to make sure that we lookup abc123
            with self.assertRaises(StateNotFoundException):
                StateController.load_state("abc123")

            lookup.assert_called_once_with("abc123")

    def test_compilation_interface_cache_mutation(self):
        cached = CachedManifest()
        assert cached.state_id is None
        assert cached.manifest is None

        path = "working-dir/state-abc123/"

        cache_miss = cached.lookup("abc123")
        assert cache_miss is None

        cache_miss = cached.lookup(None)
        assert cache_miss is None

        # Update cache (ie. on /parse)
        manifest_mock = Mock()
<<<<<<< HEAD
        cached.set_last_parsed_manifest("abc123", manifest_mock, 0)
        assert cached.state_id == "abc123"
        assert cached.manifest is not None
=======

        with patch.multiple(
            "dbt_server.services.dbt_service",
            create_dbt_config=Mock(),
            get_sql_parser=Mock(),
        ):
            cached.set_last_parsed_manifest("abc123", manifest_mock, path)

            assert cached.state_id == "abc123"
            assert cached.manifest is not None
            assert cached.config is not None
            assert cached.parser is not None
>>>>>>> bdb0c048

        assert cached.lookup(None) is not None
        manifest_mock.reset_mock()

        assert cached.lookup("abc123") is not None
        manifest_mock.reset_mock()

        assert cached.lookup("def456") is None

        # Re-update cache (ie. on subsequent /parse)
        new_manifest_mock = Mock()
<<<<<<< HEAD
        cached.set_last_parsed_manifest("def456", new_manifest_mock, 0)
        assert cached.state_id == "def456"
        assert cached.manifest is not None
=======

        with patch.multiple(
            "dbt_server.services.dbt_service",
            create_dbt_config=Mock(),
            get_sql_parser=Mock(),
        ):
            cached.set_last_parsed_manifest("def456", new_manifest_mock, path)
            assert cached.state_id == "def456"
            assert cached.manifest is not None
            assert cached.config is not None
            assert cached.parser is not None
>>>>>>> bdb0c048

        assert cached.lookup(None) is not None
        assert cached.lookup("def456") is not None
        assert cached.lookup("abc123") is None<|MERGE_RESOLUTION|>--- conflicted
+++ resolved
@@ -43,14 +43,12 @@
 
         state_mock = Mock(
             return_value=StateController(
-<<<<<<< HEAD
                 state_id=state_id,
                 manifest=None,
+                config=None,
+                parser=None,
                 manifest_size=0,
                 is_manifest_cached=False,
-=======
-                state_id=state_id, manifest=None, config=None, parser=None
->>>>>>> bdb0c048
             )
         )
 
@@ -128,6 +126,7 @@
         cached = CachedManifest()
         assert cached.state_id is None
         assert cached.manifest is None
+        assert cached.manifest_size is None
 
         path = "working-dir/state-abc123/"
 
@@ -139,24 +138,19 @@
 
         # Update cache (ie. on /parse)
         manifest_mock = Mock()
-<<<<<<< HEAD
-        cached.set_last_parsed_manifest("abc123", manifest_mock, 0)
-        assert cached.state_id == "abc123"
-        assert cached.manifest is not None
-=======
 
         with patch.multiple(
             "dbt_server.services.dbt_service",
             create_dbt_config=Mock(),
             get_sql_parser=Mock(),
         ):
-            cached.set_last_parsed_manifest("abc123", manifest_mock, path)
+            cached.set_last_parsed_manifest("abc123", manifest_mock, path, 512)
 
             assert cached.state_id == "abc123"
             assert cached.manifest is not None
+            assert cached.manifest_size == 512
             assert cached.config is not None
             assert cached.parser is not None
->>>>>>> bdb0c048
 
         assert cached.lookup(None) is not None
         manifest_mock.reset_mock()
@@ -168,23 +162,18 @@
 
         # Re-update cache (ie. on subsequent /parse)
         new_manifest_mock = Mock()
-<<<<<<< HEAD
-        cached.set_last_parsed_manifest("def456", new_manifest_mock, 0)
-        assert cached.state_id == "def456"
-        assert cached.manifest is not None
-=======
 
         with patch.multiple(
             "dbt_server.services.dbt_service",
             create_dbt_config=Mock(),
             get_sql_parser=Mock(),
         ):
-            cached.set_last_parsed_manifest("def456", new_manifest_mock, path)
+            cached.set_last_parsed_manifest("def456", new_manifest_mock, path, 1024)
             assert cached.state_id == "def456"
             assert cached.manifest is not None
+            assert cached.manifest_size == 1024
             assert cached.config is not None
             assert cached.parser is not None
->>>>>>> bdb0c048
 
         assert cached.lookup(None) is not None
         assert cached.lookup("def456") is not None
