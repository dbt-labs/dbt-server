import os
from importlib import util
from unittest import TestCase

DBT_POSTGRES_PACKAGE_NAME = "dbt.adapters.postgres"
DBT_SNOWFLAKE_PACKAGE_NAME = "dbt.adapters.snowflake"

<<<<<<< HEAD
def set_dbt_working_dir_env(working_dir: str):
    os.environ["__DBT_WORKING_DIR"] = working_dir

def set_dbt_profiles_dir_env(profiles_dir: str):
    os.environ["DBT_PROFILES_DIR"] = profiles_dir
=======
>>>>>>> 07a9256c

class DbtCoreTestBase(TestCase):
    """A base class to setup local dbt core environments and delete after
    tests.
    Example:
        from tests.e2e.fixtures import Profiles
        class DerivedTest(DbtCoreTestBase):
            def setUp(self) -> None:
                self.set_envs("working_dir", Profiles.Postgres)

            def tearDown(self)-> None:
                # If you don't explicitly define tearDown in derived class,
                # DbtCoreTestBase.tearDown() will executed automatically.
                super().tearDown()
    """

    def set_envs(self, working_dir, profiles_dir) -> None:
        set_dbt_working_dir_env(working_dir)
        set_dbt_profiles_dir_env(profiles_dir)

    def tearDown(self) -> None:
        del os.environ["__DBT_WORKING_DIR"]
        del os.environ["DBT_PROFILES_DIR"]


def _is_packge_installed(package_name: str):
    """Returns if `package_name` is installed in python env."""
    return util.find_spec(package_name) is not None


def miss_postgres_adaptor_package():
    """Returns true if postgres adaptor isn't installed in python env."""
    return not _is_packge_installed(DBT_POSTGRES_PACKAGE_NAME)


def miss_snowflake_adaptor_package():
    """Returns true if snowflake adaptor isn't installed in python env."""
    return not _is_packge_installed(DBT_SNOWFLAKE_PACKAGE_NAME)<|MERGE_RESOLUTION|>--- conflicted
+++ resolved
@@ -5,14 +5,11 @@
 DBT_POSTGRES_PACKAGE_NAME = "dbt.adapters.postgres"
 DBT_SNOWFLAKE_PACKAGE_NAME = "dbt.adapters.snowflake"
 
-<<<<<<< HEAD
 def set_dbt_working_dir_env(working_dir: str):
     os.environ["__DBT_WORKING_DIR"] = working_dir
 
 def set_dbt_profiles_dir_env(profiles_dir: str):
     os.environ["DBT_PROFILES_DIR"] = profiles_dir
-=======
->>>>>>> 07a9256c
 
 class DbtCoreTestBase(TestCase):
     """A base class to setup local dbt core environments and delete after
