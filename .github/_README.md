--- conflicted
+++ resolved
@@ -197,11 +197,7 @@
 
   ```yaml
   - name: Configure AWS credentials from Test account
-<<<<<<< HEAD
     uses: aws-actions/configure-aws-credentials@v2
-=======
-    uses: aws-actions/configure-aws-credentials@v1-node16
->>>>>>> 9e24ec31
     with:
       aws-access-key-id: ${{ secrets.AWS_ACCESS_KEY_ID }}
       aws-secret-access-key: ${{ secrets.AWS_SECRET_ACCESS_KEY }}
