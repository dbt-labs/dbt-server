--- conflicted
+++ resolved
@@ -4,11 +4,9 @@
   push:
     branches:
       - main
-      - 0.1.latest
   pull_request:
     branches:
       - main
-      - 0.1.latest
 
 jobs:
   hygiene:
@@ -72,49 +70,9 @@
       fail-fast: false
       matrix:
         dbt-core:
-<<<<<<< HEAD
-          - version: "1.0.0"
-            package: "dbt-core~=1.0.0"
-            server-branch: "0.1.latest"
-          - version: "1.0.1"
-            package: "dbt-core~=1.0.1"
-            server-branch: "0.1.latest"
-          - version: "1.1.0-pre"
-            package: "dbt-core~=1.1.0b1"
-            server-branch: "0.1.latest"
-          - version: "1.1.0-latest"
-            package: "dbt-core~=1.1.1"
-            server-branch: "0.1.latest"
-          - version: "1.2.0-pre"
-            package: "dbt-core~=1.2.0b1"
-            server-branch: "0.1.latest"
-            prerelease: true
-          - version: "1.2.0-latest"
-            package: "dbt-core~=1.2.0"
-            server-branch: "0.1.latest"
-          - version: "1.3.0-pre"
-            package: "dbt-core~=1.3.0b1"
-            server-branch: "0.1.latest"
-            prerelease: true
-          - version: "1.3.0-latest"
-            package: "dbt-core~=1.3.0"
-            server-branch: "0.1.latest"
-          - version: "1.4.0-pre"
-            package: "dbt-core~=1.4.0b1"
-            server-branch: "0.1.latest"
-            prerelease: true
-          - version: "1.4.0-latest"
-            package: "dbt-core~=1.4.0"
-            server-branch: "0.1.latest"
-          - version: "1.5.0-pre"
-            package: "dbt-core~=1.5.0b1"
-            server-branch: "main"
-            prerelease: true
-=======
           - version: "1.5.0-pre"
             package: "dbt-core~=1.5.0b1"
             prerelease: true
->>>>>>> c9190c08
         dbt-database-adapter:
           - name: snowflake
             package: dbt-snowflake
@@ -128,29 +86,24 @@
           - dbt-core:
               version: head
               package: https://github.com/dbt-labs/dbt-core/archive/HEAD.tar.gz#egg=dbt-core&subdirectory=core
-              server-branch: "main"
             dbt-database-adapter:
               name: snowflake
               package: https://github.com/dbt-labs/dbt-snowflake/archive/HEAD.tar.gz#egg=dbt-snowflake
           - dbt-core:
               version: head
               package: https://github.com/dbt-labs/dbt-core/archive/HEAD.tar.gz#egg=dbt-core&subdirectory=core
-              server-branch: "main"
             dbt-database-adapter:
               name: postgres
               package: https://github.com/dbt-labs/dbt-core/archive/HEAD.tar.gz#egg=dbt-postgres&subdirectory=plugins/postgres
           - dbt-core:
               version: head
               package: https://github.com/dbt-labs/dbt-core/archive/HEAD.tar.gz#egg=dbt-core&subdirectory=core
-              server-branch: "main"
             dbt-database-adapter:
               name: redshift
               package: "https://github.com/dbt-labs/dbt-core/archive/HEAD.tar.gz#egg=dbt-postgres&subdirectory=plugins/postgres https://github.com/dbt-labs/dbt-redshift/archive/HEAD.tar.gz#egg=dbt-redshift"
-              server-branch: "main"
           - dbt-core:
               version: head
               package: https://github.com/dbt-labs/dbt-core/archive/HEAD.tar.gz#egg=dbt-core&subdirectory=core
-              server-branch: "main"
             dbt-database-adapter:
               name: bigquery
               package: https://github.com/dbt-labs/dbt-bigquery/archive/HEAD.tar.gz#egg=dbt-bigquery
@@ -169,7 +122,6 @@
           production-registry-password: ${{ secrets.INFRA_ROOT_AWS_SECRET_ACCESS_KEY }}
 
       - name: build and push dbt server images
-        if: ${{ matrix.dbt-core.server-branch == github.ref_name || matrix.dbt-core.server-branch == github.event.pull_request.base.ref }}
         uses: ./.github/actions/docker-build-publish
         with:
           image-name: dbt-server-${{ matrix.dbt-database-adapter.name }}-${{ matrix.dbt-core.version }}
@@ -186,7 +138,7 @@
 
       - name: notify runtime of new images
         uses: ./.github/actions/notify-dbt-runtime
-        if: ${{ github.event_name == 'push' && github.ref_name == matrix.dbt-core.server-branch}}
+        if: ${{ github.event_name == 'push' }}
         with:
           image-name: dbt-server-${{ matrix.dbt-database-adapter.name }}-${{ matrix.dbt-core.version }}
           production-notifier-passphrase: ${{ secrets.INFRA_ROOT_NOTIFIER_PASSPHRASE }}
