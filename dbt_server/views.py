import os
import signal

from sse_starlette.sse import EventSourceResponse
from fastapi import FastAPI, BackgroundTasks, Depends, status
from fastapi.exceptions import RequestValidationError
from starlette.requests import Request
from pydantic import BaseModel, Field
from fastapi.encoders import jsonable_encoder
from fastapi.responses import JSONResponse
from typing import List, Optional, Union, Dict

from dbt_server.state import StateController
from dbt_server import crud, schemas, helpers

from dbt_server.services import (
    filesystem_service,
    dbt_service,
    task_service,
)

from dbt_server.exceptions import (
    InvalidConfigurationException,
    InvalidRequestException,
    InternalException,
    StateNotFoundException,
)

from dbt_server.logging import GLOBAL_LOGGER as logger

# ORM stuff
from sqlalchemy.orm import Session

# Enable `ALLOW_ORCHESTRATED_SHUTDOWN` to instruct dbt server to
# ignore a first SIGINT or SIGTERM and enable a `/shutdown` endpoint
ALLOW_ORCHESTRATED_SHUTDOWN = os.environ.get(
    "ALLOW_ORCHESTRATED_SHUTDOWN", "0"
).lower() in ("true", "1", "on")

app = FastAPI()


@app.middleware("http")
async def log_request_start(request: Request, call_next):
    logger.debug(f"Received request: {request.method} {request.url.path}")
    response = await call_next(request)
    return response


class FileInfo(BaseModel):
    contents: str
    hash: str
    path: str


class PushProjectArgs(BaseModel):
    state_id: str
    body: Dict[str, FileInfo]
    install_deps: Optional[bool] = False


class DepsArgs(BaseModel):
    packages: Optional[str] = None
    profile: Optional[str] = None
    target: Optional[str] = None


class ParseArgs(BaseModel):
    state_id: str
    version_check: Optional[bool] = None
    profile: Optional[str] = None
    target: Optional[str] = None


class BuildArgs(BaseModel):
    state_id: str
    profile: Optional[str] = None
    target: Optional[str] = None
    single_threaded: Optional[bool] = None
    resource_types: Optional[List[str]] = None
    select: Union[None, str, List[str]] = None
    threads: Optional[int] = None
    exclude: Union[None, str, List[str]] = None
    selector_name: Optional[str] = None
    state: Optional[str] = None
    defer: Optional[bool] = None
    fail_fast: Optional[bool] = None
    full_refresh: Optional[bool] = None
    store_failures: Optional[bool] = None
    indirect_selection: str = ""
    version_check: Optional[bool] = None


class RunArgs(BaseModel):
    state_id: str
    profile: Optional[str] = None
    target: Optional[str] = None
    single_threaded: Optional[bool] = None
    threads: Optional[int] = None
    models: Union[None, str, List[str]] = None
    select: Union[None, str, List[str]] = None
    exclude: Union[None, str, List[str]] = None
    selector_name: Optional[str] = None
    state: Optional[str] = None
    defer: Optional[bool] = None
    fail_fast: Optional[bool] = None
    full_refresh: Optional[bool] = None
    version_check: Optional[bool] = None


class TestArgs(BaseModel):
    state_id: str
    profile: Optional[str] = None
    target: Optional[str] = None
    single_threaded: Optional[bool] = None
    threads: Optional[int] = None
    data_type: bool = Field(False, alias="data")
    schema_type: bool = Field(False, alias="schema")
    models: Union[None, str, List[str]] = None
    select: Union[None, str, List[str]] = None
    exclude: Union[None, str, List[str]] = None
    selector_name: Optional[str] = None
    state: Optional[str] = None
    defer: Optional[bool] = None
    fail_fast: Optional[bool] = None
    store_failures: Optional[bool] = None
    full_refresh: Optional[bool] = None
    indirect_selection: str = ""
    version_check: Optional[bool] = None


class SeedArgs(BaseModel):
    state_id: str
    profile: Optional[str] = None
    target: Optional[str] = None
    single_threaded: Optional[bool] = None
    threads: Optional[int] = None
    models: Union[None, str, List[str]] = None
    select: Union[None, str, List[str]] = None
    exclude: Union[None, str, List[str]] = None
    selector_name: Optional[str] = None
    show: Optional[bool] = None
    state: Optional[str] = None
    selector_name: Optional[str] = None
    full_refresh: Optional[bool] = None
    version_check: Optional[bool] = None


class ListArgs(BaseModel):
    state_id: str
    profile: Optional[str] = None
    target: Optional[str] = None
    single_threaded: Optional[bool] = None
    resource_types: Optional[List[str]] = None
    models: Union[None, str, List[str]] = None
    exclude: Union[None, str, List[str]] = None
    select: Union[None, str, List[str]] = None
    selector_name: Optional[str] = None
    output: Optional[str] = ""
    output_keys: Union[None, str, List[str]] = None
    state: Optional[str] = None
    indirect_selection: str = ""


class SnapshotArgs(BaseModel):
    state_id: str
    profile: Optional[str] = None
    target: Optional[str] = None
    single_threaded: Optional[bool] = None
    threads: Optional[int] = None
    resource_types: Optional[List[str]] = None
    models: Union[None, str, List[str]] = None
    select: Union[None, str, List[str]] = None
    exclude: Union[None, str, List[str]] = None
    selector_name: Optional[str] = None
    state: Optional[str] = None
    defer: Optional[bool] = None


class RunOperationArgs(BaseModel):
    state_id: str
    profile: Optional[str] = None
    target: Optional[str] = None
    macro: str
    single_threaded: Optional[bool] = None
    args: str = Field(default="{}")


class SQLConfig(BaseModel):
    state_id: Optional[str] = None
    sql: str


@app.exception_handler(InvalidConfigurationException)
async def configuration_exception_handler(
    request: Request, exc: InvalidConfigurationException
):
    status_code = status.HTTP_422_UNPROCESSABLE_ENTITY
    exc_str = f"{exc}".replace("\n", " ").replace("   ", " ")
    logger.error(f"Request to {request.url} failed validation: {exc_str}")
    content = {"status_code": status_code, "message": exc_str, "data": None}
    return JSONResponse(content=content, status_code=status_code)


@app.exception_handler(RequestValidationError)
async def validation_exception_handler(request: Request, exc: RequestValidationError):
    status_code = status.HTTP_422_UNPROCESSABLE_ENTITY
    exc_str = f"{exc}".replace("\n", " ").replace("   ", " ")
    logger.error(f"Request to {request.url} failed validation: {exc_str}")
    content = {"status_code": status_code, "message": exc_str, "data": None}
    return JSONResponse(content=content, status_code=status_code)


@app.exception_handler(InternalException)
async def unhandled_internal_error(request: Request, exc: InternalException):
    status_code = status.HTTP_500_INTERNAL_SERVER_ERROR
    exc_str = f"{exc}".replace("\n", " ").replace("   ", " ")
    logger.error(f"Request to {request.url} failed with an internal error: {exc_str}")

    content = {"status_code": status_code, "message": exc_str, "data": None}
    return JSONResponse(content=content, status_code=status_code)


@app.exception_handler(InvalidRequestException)
async def handled_dbt_error(request: Request, exc: InvalidRequestException):
    # Missing states get a 422, otherwise they get a 400
    if isinstance(exc, StateNotFoundException):
        status_code = status.HTTP_422_UNPROCESSABLE_ENTITY
    else:
        status_code = status.HTTP_400_BAD_REQUEST

    exc_str = f"{exc}".replace("\n", " ").replace("   ", " ")
    logger.error(f"Request to {request.url} was invalid: {exc_str}")

    content = {"status_code": status_code, "message": exc_str, "data": None}
    return JSONResponse(content=content, status_code=status_code)


if ALLOW_ORCHESTRATED_SHUTDOWN:

    @app.post("/shutdown")
    async def shutdown():
        # raise 2 SIGTERM signals, just to
        # make sure this really shuts down.
        # raising a SIGKILL logs some
        # warnings about leaked semaphores
        signal.raise_signal(signal.SIGTERM)
        signal.raise_signal(signal.SIGTERM)
        return JSONResponse(
            status_code=200,
            content={},
        )


@app.post("/ready")
async def ready():
    return JSONResponse(status_code=200, content={})


@app.post("/push")
def push_unparsed_manifest(args: PushProjectArgs):
    # Parse / validate it
    state_id = filesystem_service.get_latest_state_id(args.state_id)

    size_in_files = len(args.body)
    size_in_bytes = sum(len(file.contents) for file in args.body.values())
    logger.info(f"Recieved manifest {size_in_files} files, {size_in_bytes} bytes")

    path = filesystem_service.get_root_path(state_id)
    reuse = True

    # Stupid example of reusing an existing manifest
    if not os.path.exists(path):
        reuse = False
        filesystem_service.write_unparsed_manifest_to_disk(state_id, args.body)

    if args.install_deps:
        logger.info("Installing deps")
        path = filesystem_service.get_root_path(state_id)
        dbt_service.dbt_deps(path)
        logger.info("Done installing deps")

    # Write messagepack repr to disk
    # Return a key that the client can use to operate on it?
    return JSONResponse(
        status_code=200,
        content={
            "state": state_id,
            "bytes": len(args.body),
            "reuse": reuse,
            "path": path,
        },
    )


@app.post("/parse")
def parse_project(args: ParseArgs):
<<<<<<< HEAD
    state = StateController.parse_from_source(args.state_id, args)
    state.serialize_manifest()
    state.update_state_id()
=======
    state_id = filesystem_service.get_latest_state_id(args.state_id)
    path = filesystem_service.get_root_path(state_id)
    serialize_path = filesystem_service.get_path(state_id, "manifest.msgpack")

    logger.info("Parsing manifest from filetree")
    logger.info(f"{state_id=}")
    manifest = dbt_service.parse_to_manifest(path, args)

    logger.info("Serializing as messagepack file")
    dbt_service.serialize_manifest(manifest, serialize_path)
    filesystem_service.update_state_id(state_id)
>>>>>>> 9e9f9c62

    return JSONResponse(
        status_code=200, content={"parsing": args.state_id, "path": state.serialize_path}
    )


@app.post("/run")
async def run_models(args: RunArgs):
    state_id = filesystem_service.get_latest_state_id(args.state_id)
    path = filesystem_service.get_root_path(state_id)
    serialize_path = filesystem_service.get_path(state_id, "manifest.msgpack")

    manifest = dbt_service.deserialize_manifest(serialize_path)
    results = dbt_service.dbt_run(path, args, manifest)

    encoded_results = jsonable_encoder(results)

    return JSONResponse(
        status_code=200,
        content={
            "parsing": args.state_id,
            "path": serialize_path,
            "res": encoded_results,
        },
    )


@app.post("/list")
async def list_resources(args: ListArgs):
    state_id = filesystem_service.get_latest_state_id(args.state_id)
    path = filesystem_service.get_root_path(state_id)
    serialize_path = filesystem_service.get_path(state_id, "manifest.msgpack")

    manifest = dbt_service.deserialize_manifest(serialize_path)
    results = dbt_service.dbt_list(path, args, manifest)

    encoded_results = jsonable_encoder(results)

    return JSONResponse(
        status_code=200,
        content={
            "parsing": args.state_id,
            "path": serialize_path,
            "res": encoded_results,
        },
    )


@app.post("/run-async")
async def run_models_async(
    args: RunArgs,
    background_tasks: BackgroundTasks,
    response_model=schemas.Task,
    db: Session = Depends(crud.get_db),
):
    return task_service.run_async(background_tasks, db, args)


@app.post("/test-async")
async def test_async(
    args: TestArgs,
    background_tasks: BackgroundTasks,
    response_model=schemas.Task,
    db: Session = Depends(crud.get_db),
):
    return task_service.test_async(background_tasks, db, args)


@app.post("/seed-async")
async def seed_async(
    args: SeedArgs,
    background_tasks: BackgroundTasks,
    response_model=schemas.Task,
    db: Session = Depends(crud.get_db),
):
    return task_service.seed_async(background_tasks, db, args)


@app.post("/build-async")
async def build_async(
    args: BuildArgs,
    background_tasks: BackgroundTasks,
    response_model=schemas.Task,
    db: Session = Depends(crud.get_db),
):
    return task_service.build_async(background_tasks, db, args)


@app.post("/snapshot-async")
async def snapshot_async(
    args: SnapshotArgs,
    background_tasks: BackgroundTasks,
    response_model=schemas.Task,
    db: Session = Depends(crud.get_db),
):
    return task_service.snapshot_async(background_tasks, db, args)


@app.post("/run-operation-async")
async def run_operation_async(
    args: RunOperationArgs,
    background_tasks: BackgroundTasks,
    response_model=schemas.Task,
    db: Session = Depends(crud.get_db),
):
    return task_service.run_operation_async(background_tasks, db, args)


@app.post("/preview")
async def preview_sql(sql: SQLConfig):
    state = StateController.load_state(sql.state_id)
    result = state.execute_query(sql.sql)
    compiled_code = helpers.extract_compiled_code_from_node(result)

    return JSONResponse(
        status_code=200,
        content={
            "parsing": state.state_id,
            "path": state.serialize_path,
            "res": jsonable_encoder(result),
            "compiled_code": compiled_code,
        },
    )


@app.post("/compile")
def compile_sql(sql: SQLConfig):
    state = StateController.load_state(sql.state_id)
    result = state.compile_query(sql.sql)
    compiled_code = helpers.extract_compiled_code_from_node(result)

    return JSONResponse(
        status_code=200,
        content={
            "parsing": state.state_id,
            "path": state.serialize_path,
            "res": jsonable_encoder(result),
            "compiled_code": compiled_code,
        },
    )


@app.post("/deps")
async def tar_deps(args: DepsArgs):
    package_data = dbt_service.render_package_data(args.packages)
    if not package_data:
        return JSONResponse(
            status_code=400,
            content={
                "message": (
                    "No hub packages found for installation. "
                    "\nPlease contact support if you are receiving this message in error."
                )
            },
        )
    packages = dbt_service.get_package_details(package_data)
    return JSONResponse(status_code=200, content={"res": jsonable_encoder(packages)})


class Task(BaseModel):
    task_id: str


@app.get("/stream-logs/{task_id}")
async def log_endpoint(
    task_id: str,
    request: Request,
    db: Session = Depends(crud.get_db),
):
    event_generator = task_service.tail_logs_for_path(db, task_id, request)
    return EventSourceResponse(event_generator, ping=2)<|MERGE_RESOLUTION|>--- conflicted
+++ resolved
@@ -295,23 +295,9 @@
 
 @app.post("/parse")
 def parse_project(args: ParseArgs):
-<<<<<<< HEAD
     state = StateController.parse_from_source(args.state_id, args)
     state.serialize_manifest()
     state.update_state_id()
-=======
-    state_id = filesystem_service.get_latest_state_id(args.state_id)
-    path = filesystem_service.get_root_path(state_id)
-    serialize_path = filesystem_service.get_path(state_id, "manifest.msgpack")
-
-    logger.info("Parsing manifest from filetree")
-    logger.info(f"{state_id=}")
-    manifest = dbt_service.parse_to_manifest(path, args)
-
-    logger.info("Serializing as messagepack file")
-    dbt_service.serialize_manifest(manifest, serialize_path)
-    filesystem_service.update_state_id(state_id)
->>>>>>> 9e9f9c62
 
     return JSONResponse(
         status_code=200, content={"parsing": args.state_id, "path": state.serialize_path}
