--- conflicted
+++ resolved
@@ -132,17 +132,6 @@
         self.name = str(uuid.uuid4())
         self.log_path = log_path
         filesystem_service.ensure_dir_exists(self.log_path)
-<<<<<<< HEAD
-        file_logger = logging.FileHandler(self.log_path)
-        logger.addHandler(file_logger)
-
-        logs_redirect_handler = logbook.FileHandler(
-            filename=self.log_path,
-            level=logbook.DEBUG,
-            bubble=True,
-            # TODO : Do we want to filter these?
-            filter=self._dbt_logs_only_filter,
-=======
         logger_config = LoggerConfig(
             name=self.name,
             line_format=LineFormat.Json,
@@ -150,7 +139,6 @@
             use_colors=True,
             output_file_name=log_path,
             # TODO: Add scrubber for secrets
->>>>>>> ac06e119
         )
         EVENT_MANAGER.add_logger(logger_config)
 
