from dbt_server.services import filesystem_service, dbt_service
from dbt_server.exceptions import StateNotFoundException
from dbt_server.logging import GLOBAL_LOGGER as logger
from dbt_server import tracer

from dataclasses import dataclass
from typing import Optional, Any
import threading


MANIFEST_LOCK = threading.Lock()


@dataclass
class CachedManifest:
    state_id: Optional[str] = None
    manifest: Optional[Any] = None
    size: Optional[int] = None

<<<<<<< HEAD
    def set_last_parsed_manifest(self, state_id, manifest, size):
=======
    config: Optional[Any] = None
    parser: Optional[Any] = None

    def set_last_parsed_manifest(self, state_id, manifest, project_path):
>>>>>>> bdb0c048
        with MANIFEST_LOCK:
            self.state_id = state_id
            self.manifest = manifest
            self.size = size

            self.config = dbt_service.create_dbt_config(project_path)
            self.parser = dbt_service.get_sql_parser(self.config, self.manifest)

    def lookup(self, state_id):
        with MANIFEST_LOCK:
            if self.manifest is None:
                return None
            elif state_id in (None, self.state_id):
<<<<<<< HEAD
                return CachedManifest(
                    state_id=self.state_id, manifest=self.manifest, size=self.size
                )
=======
                return self
>>>>>>> bdb0c048
            else:
                return None

    # used for testing...
    def reset(self):
        with MANIFEST_LOCK:
            self.state_id = None
            self.manifest = None
<<<<<<< HEAD
            self.size = None
=======
            self.config = None
            self.parser = None
>>>>>>> bdb0c048


LAST_PARSED = CachedManifest()


class StateController(object):
<<<<<<< HEAD
    def __init__(self, state_id, manifest, manifest_size, is_manifest_cached):
        self.state_id = state_id
        self.manifest = manifest
        self.manifest_size = manifest_size
        self.is_manifest_cached = is_manifest_cached
=======
    def __init__(self, state_id, manifest, config, parser):
        self.state_id = state_id
        self.manifest = manifest
        self.config = config
        self.parser = parser
>>>>>>> bdb0c048

        self.root_path = filesystem_service.get_root_path(state_id)
        self.serialize_path = filesystem_service.get_path(state_id, "manifest.msgpack")

    @classmethod
    @tracer.wrap
    def from_parts(cls, state_id, manifest, source_path):
        config = dbt_service.create_dbt_config(source_path)
        parser = dbt_service.get_sql_parser(config, manifest)

        return cls(state_id=state_id, manifest=manifest, config=config, parser=parser)

    @classmethod
    @tracer.wrap
    def from_cached(cls, cached):
        return cls(
            state_id=cached.state_id,
            manifest=cached.manifest,
            config=cached.config,
            parser=cached.parser,
        )

    @classmethod
    @tracer.wrap
    def parse_from_source(cls, state_id, parse_args):
        """
        Loads a manifest from source code in a specified directory based on the
        provided state_id. This method will cache the parsed manifest in memory
        before returning.
        """
        source_path = filesystem_service.get_root_path(state_id)
        logger.info(f"Parsing manifest from filetree (state_id={state_id})")
        manifest = dbt_service.parse_to_manifest(source_path, parse_args)
<<<<<<< HEAD

        logger.info(f"Done parsing from source (state_id={state_id})")
        return cls(state_id, manifest, 0, True)
=======
        # Every parse updates the in-memory manifest cache
        logger.info(f"Updating cache (state_id={state_id})")
        LAST_PARSED.set_last_parsed_manifest(state_id, manifest, source_path)

        logger.info(f"Done parsing from source (state_id={state_id})")
        return cls.from_cached(LAST_PARSED)
>>>>>>> bdb0c048

    @classmethod
    @tracer.wrap
    def load_state(cls, state_id):
        """
        Loads a manifest given a state_id from an in-memory cache if present,
        or from disk at a location specified by the state_id argument. The
        manifest cached in-memory will updated on every /parse request, so
        state_ids which are None (ie. "latest") or exactly matching the latest
        parsed state_id will be cache hits.
        """
        cached = LAST_PARSED.lookup(state_id)
        if cached:
            logger.info(f"Loading manifest from cache ({cached.state_id})")
<<<<<<< HEAD
            return cls(cached.state_id, cached.manifest, cached.size, True)
=======
            return cls.from_cached(cached)
>>>>>>> bdb0c048

        # Not in cache - need to go to filesystem to deserialize it
        logger.info(f"Manifest cache miss (state_id={state_id})")
        state_id = filesystem_service.get_latest_state_id(state_id)

        # No state_id provided, and no latest-state-id.txt found
        if state_id is None:
            raise StateNotFoundException(
                f"Provided state_id does not exist or is not found ({state_id})"
            )

        # Don't cache on deserialize - that's only for /parse
        manifest_path = filesystem_service.get_path(state_id, "manifest.msgpack")
        logger.info(f"Loading manifest from file system ({manifest_path})")
        manifest = dbt_service.deserialize_manifest(manifest_path)
        manifest_size = filesystem_service.get_size(manifest_path)

<<<<<<< HEAD
        return cls(state_id, manifest, manifest_size, False)
=======
        source_path = filesystem_service.get_root_path(state_id)
        return cls.from_parts(state_id, manifest, source_path)
>>>>>>> bdb0c048

    @tracer.wrap
    def serialize_manifest(self):
        logger.info(f"Serializing manifest to file system ({self.serialize_path})")
        dbt_service.serialize_manifest(self.manifest, self.serialize_path)
        self.manifest_size = filesystem_service.get_size(self.serialize_path)

    @tracer.wrap
    def update_state_id(self):
        logger.info(f"Updating latest state id ({self.state_id})")
        filesystem_service.update_state_id(self.state_id)

    @tracer.wrap
    def compile_query(self, query):
        return dbt_service.compile_sql(
            self.manifest,
            self.config,
            self.parser,
            query,
        )

    @tracer.wrap
    def execute_query(self, query):
        return dbt_service.execute_sql(self.manifest, self.root_path, query)

    @tracer.wrap
    def update_cache(self):
        logger.info(f"Updating cache (state_id={self.state_id})")
        LAST_PARSED.set_last_parsed_manifest(
            self.state_id, self.manifest, self.manifest_size
        )<|MERGE_RESOLUTION|>--- conflicted
+++ resolved
@@ -15,20 +15,16 @@
 class CachedManifest:
     state_id: Optional[str] = None
     manifest: Optional[Any] = None
-    size: Optional[int] = None
+    manifest_size: Optional[int] = None
 
-<<<<<<< HEAD
-    def set_last_parsed_manifest(self, state_id, manifest, size):
-=======
     config: Optional[Any] = None
     parser: Optional[Any] = None
 
-    def set_last_parsed_manifest(self, state_id, manifest, project_path):
->>>>>>> bdb0c048
+    def set_last_parsed_manifest(self, state_id, manifest, project_path, manifest_size):
         with MANIFEST_LOCK:
             self.state_id = state_id
             self.manifest = manifest
-            self.size = size
+            self.manifest_size = manifest_size
 
             self.config = dbt_service.create_dbt_config(project_path)
             self.parser = dbt_service.get_sql_parser(self.config, self.manifest)
@@ -38,13 +34,7 @@
             if self.manifest is None:
                 return None
             elif state_id in (None, self.state_id):
-<<<<<<< HEAD
-                return CachedManifest(
-                    state_id=self.state_id, manifest=self.manifest, size=self.size
-                )
-=======
                 return self
->>>>>>> bdb0c048
             else:
                 return None
 
@@ -53,42 +43,42 @@
         with MANIFEST_LOCK:
             self.state_id = None
             self.manifest = None
-<<<<<<< HEAD
-            self.size = None
-=======
+            self.manifest_size = None
             self.config = None
             self.parser = None
->>>>>>> bdb0c048
 
 
 LAST_PARSED = CachedManifest()
 
 
 class StateController(object):
-<<<<<<< HEAD
-    def __init__(self, state_id, manifest, manifest_size, is_manifest_cached):
-        self.state_id = state_id
-        self.manifest = manifest
-        self.manifest_size = manifest_size
-        self.is_manifest_cached = is_manifest_cached
-=======
-    def __init__(self, state_id, manifest, config, parser):
+    def __init__(
+        self, state_id, manifest, config, parser, manifest_size, is_manifest_cached
+    ):
         self.state_id = state_id
         self.manifest = manifest
         self.config = config
         self.parser = parser
->>>>>>> bdb0c048
+        self.manifest_size = manifest_size
+        self.is_manifest_cached = is_manifest_cached
 
         self.root_path = filesystem_service.get_root_path(state_id)
         self.serialize_path = filesystem_service.get_path(state_id, "manifest.msgpack")
 
     @classmethod
     @tracer.wrap
-    def from_parts(cls, state_id, manifest, source_path):
+    def from_parts(cls, state_id, manifest, source_path, manifest_size):
         config = dbt_service.create_dbt_config(source_path)
         parser = dbt_service.get_sql_parser(config, manifest)
 
-        return cls(state_id=state_id, manifest=manifest, config=config, parser=parser)
+        return cls(
+            state_id=state_id,
+            manifest=manifest,
+            config=config,
+            parser=parser,
+            manifest_size=manifest_size,
+            is_manifest_cached=False,
+        )
 
     @classmethod
     @tracer.wrap
@@ -98,6 +88,8 @@
             manifest=cached.manifest,
             config=cached.config,
             parser=cached.parser,
+            manifest_size=cached.manifest_size,
+            is_manifest_cached=True,
         )
 
     @classmethod
@@ -111,18 +103,9 @@
         source_path = filesystem_service.get_root_path(state_id)
         logger.info(f"Parsing manifest from filetree (state_id={state_id})")
         manifest = dbt_service.parse_to_manifest(source_path, parse_args)
-<<<<<<< HEAD
 
         logger.info(f"Done parsing from source (state_id={state_id})")
-        return cls(state_id, manifest, 0, True)
-=======
-        # Every parse updates the in-memory manifest cache
-        logger.info(f"Updating cache (state_id={state_id})")
-        LAST_PARSED.set_last_parsed_manifest(state_id, manifest, source_path)
-
-        logger.info(f"Done parsing from source (state_id={state_id})")
-        return cls.from_cached(LAST_PARSED)
->>>>>>> bdb0c048
+        return cls.from_parts(state_id, manifest, source_path, 0)
 
     @classmethod
     @tracer.wrap
@@ -137,11 +120,7 @@
         cached = LAST_PARSED.lookup(state_id)
         if cached:
             logger.info(f"Loading manifest from cache ({cached.state_id})")
-<<<<<<< HEAD
-            return cls(cached.state_id, cached.manifest, cached.size, True)
-=======
             return cls.from_cached(cached)
->>>>>>> bdb0c048
 
         # Not in cache - need to go to filesystem to deserialize it
         logger.info(f"Manifest cache miss (state_id={state_id})")
@@ -159,18 +138,13 @@
         manifest = dbt_service.deserialize_manifest(manifest_path)
         manifest_size = filesystem_service.get_size(manifest_path)
 
-<<<<<<< HEAD
-        return cls(state_id, manifest, manifest_size, False)
-=======
         source_path = filesystem_service.get_root_path(state_id)
-        return cls.from_parts(state_id, manifest, source_path)
->>>>>>> bdb0c048
+        return cls.from_parts(state_id, manifest, source_path, manifest_size)
 
     @tracer.wrap
     def serialize_manifest(self):
         logger.info(f"Serializing manifest to file system ({self.serialize_path})")
         dbt_service.serialize_manifest(self.manifest, self.serialize_path)
-        self.manifest_size = filesystem_service.get_size(self.serialize_path)
 
     @tracer.wrap
     def update_state_id(self):
@@ -194,5 +168,5 @@
     def update_cache(self):
         logger.info(f"Updating cache (state_id={self.state_id})")
         LAST_PARSED.set_last_parsed_manifest(
-            self.state_id, self.manifest, self.manifest_size
+            self.state_id, self.manifest, self.root_path, self.manifest_size
         )