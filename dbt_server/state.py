--- conflicted
+++ resolved
@@ -1,16 +1,11 @@
 import os
 from dbt_server.services import filesystem_service, dbt_service
 from dbt_server.exceptions import StateNotFoundException
-<<<<<<< HEAD
-from dbt_server.logging import GLOBAL_LOGGER as logger, LogManager
+from dbt_server.logging import DBT_SERVER_EVENT_LOGGER as logger
 from dbt_server import crud, tracer
 from dbt.lib import load_profile_project
 from dbt.cli.main import dbtRunner
 from dbt.exceptions import RuntimeException
-=======
-from dbt_server.logging import DBT_SERVER_EVENT_LOGGER as logger
-from dbt_server import tracer
->>>>>>> ac06e119
 
 from dataclasses import dataclass
 from typing import Optional, Any
@@ -184,12 +179,6 @@
     @tracer.wrap
     def execute_async_command(self, task_id, state_id, command, db):
         db_task = crud.get_task(db, task_id)
-
-        log_path = filesystem_service.get_path(state_id, task_id, "logs.stdout")
-
-        log_manager = LogManager(log_path)
-        log_manager.setup_handlers()
-
         logger.info(f"Running dbt ({task_id}) - deserializing manifest {self.serialize_path}")
 
         profile, project = load_profile_project(self.root_path, os.getenv("DBT_PROFILE_NAME", "user"),)
@@ -208,6 +197,4 @@
 
         logger.info(f"Running dbt ({task_id}) - done")
 
-        log_manager.cleanup()
-
         crud.set_task_done(db, db_task)