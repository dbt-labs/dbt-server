import os
from dbt_server.services import filesystem_service, dbt_service
from dbt_server.exceptions import StateNotFoundException
from dbt_server.logging import DBT_SERVER_EVENT_LOGGER as logger
<<<<<<< HEAD
from dbt_server import crud, tracer
from dbt.lib import load_profile_project
from dbt.cli.main import dbtRunner
from dbt.exceptions import RuntimeException
=======
from dbt_server import tracer
>>>>>>> 23b23f3c

from dataclasses import dataclass
from typing import Optional, Any
import threading


MANIFEST_LOCK = threading.Lock()


@dataclass
class CachedManifest:
    state_id: Optional[str] = None
    manifest: Optional[Any] = None
    manifest_size: Optional[int] = None

    config: Optional[Any] = None
    parser: Optional[Any] = None

    def set_last_parsed_manifest(self, state_id, manifest, manifest_size, config):
        with MANIFEST_LOCK:
            self.state_id = state_id
            self.manifest = manifest
            self.manifest_size = manifest_size
            self.config = config

            self.parser = dbt_service.get_sql_parser(self.config, self.manifest)

    def lookup(self, state_id):
        with MANIFEST_LOCK:
            if self.manifest is None:
                return None
            elif state_id in (None, self.state_id):
                return self
            else:
                return None

    # used for testing...
    def reset(self):
        with MANIFEST_LOCK:
            self.state_id = None
            self.manifest = None
            self.manifest_size = None
            self.config = None
            self.parser = None


LAST_PARSED = CachedManifest()


class StateController(object):
    def __init__(
        self, state_id, manifest, config, parser, manifest_size, is_manifest_cached
    ):
        self.state_id = state_id
        self.manifest = manifest
        self.config = config
        self.parser = parser
        self.manifest_size = manifest_size
        self.is_manifest_cached = is_manifest_cached

        self.root_path = filesystem_service.get_root_path(state_id)
        self.serialize_path = filesystem_service.get_path(state_id, "manifest.msgpack")
        self.partial_parse_path = filesystem_service.get_path(state_id, "target", filesystem_service.PARTIAL_PARSE_FILE)

    @classmethod
    @tracer.wrap
    def from_parts(cls, state_id, manifest, source_path, manifest_size, args=None):
        config = dbt_service.create_dbt_config(source_path, args)
        parser = dbt_service.get_sql_parser(config, manifest)

        return cls(
            state_id=state_id,
            manifest=manifest,
            config=config,
            parser=parser,
            manifest_size=manifest_size,
            is_manifest_cached=False,
        )

    @classmethod
    @tracer.wrap
    def from_cached(cls, cached):
        return cls(
            state_id=cached.state_id,
            manifest=cached.manifest,
            config=cached.config,
            parser=cached.parser,
            manifest_size=cached.manifest_size,
            is_manifest_cached=True,
        )

    @classmethod
    @tracer.wrap
    def parse_from_source(cls, state_id, parse_args=None):
        """
        Loads a manifest from source code in a specified directory based on the
        provided state_id. This method will cache the parsed manifest in memory
        before returning.
        """
        source_path = filesystem_service.get_root_path(state_id)
        logger.info(f"Parsing manifest from filetree (state_id={state_id})")
        manifest = dbt_service.parse_to_manifest(source_path, parse_args)

        logger.info(f"Done parsing from source (state_id={state_id})")
        return cls.from_parts(state_id, manifest, source_path, 0, parse_args)

    @classmethod
    @tracer.wrap
    def load_state(cls, state_id, args=None):
        """
        Loads a manifest given a state_id from an in-memory cache if present,
        or from disk at a location specified by the state_id argument. The
        manifest cached in-memory will updated on every /parse request, so
        state_ids which are None (ie. "latest") or exactly matching the latest
        parsed state_id will be cache hits.
        """
        cached = LAST_PARSED.lookup(state_id)
        if cached:
            logger.info(f"Loading manifest from cache ({cached.state_id})")
            return cls.from_cached(cached)

        # Not in cache - need to go to filesystem to deserialize it
        logger.info(f"Manifest cache miss (state_id={state_id})")
        state_id = filesystem_service.get_latest_state_id(state_id)

        # No state_id provided, and no latest-state-id.txt found
        if state_id is None:
            raise StateNotFoundException(
                f"Provided state_id does not exist or is not found ({state_id})"
            )

        # Don't cache on deserialize - that's only for /parse
        manifest_path = filesystem_service.get_path(state_id, "manifest.msgpack")
        logger.info(f"Loading manifest from file system ({manifest_path})")
        manifest = dbt_service.deserialize_manifest(manifest_path)
        manifest_size = filesystem_service.get_size(manifest_path)

        source_path = filesystem_service.get_root_path(state_id)
        return cls.from_parts(state_id, manifest, source_path, manifest_size, args)

    @tracer.wrap
    def serialize_manifest(self):
        logger.info(f"Serializing manifest to file system ({self.serialize_path})")
        dbt_service.serialize_manifest(self.manifest, self.serialize_path, self.partial_parse_path)
        self.manifest_size = filesystem_service.get_size(self.serialize_path)

    @tracer.wrap
    def update_state_id(self):
        logger.info(f"Updating latest state id ({self.state_id})")
        filesystem_service.update_state_id(self.state_id)

    @tracer.wrap
    def compile_query(self, query):
        return dbt_service.compile_sql(
            self.manifest,
            self.config,
            self.parser,
            query,
        )

    @tracer.wrap
    def execute_query(self, query):
        return dbt_service.execute_sql(self.manifest, self.root_path, query)

    @tracer.wrap
    def update_cache(self):
        logger.info(f"Updating cache (state_id={self.state_id})")
        LAST_PARSED.set_last_parsed_manifest(
            self.state_id, self.manifest, self.manifest_size, self.config
        )

    @tracer.wrap
    def execute_async_command(self, task_id, state_id, command, db):
        db_task = crud.get_task(db, task_id)
        logger.info(f"Running dbt ({task_id}) - deserializing manifest {self.serialize_path}")

        profile, project = load_profile_project(self.root_path, os.getenv("DBT_PROFILE_NAME", "user"),)

        crud.set_task_running(db, db_task)

        logger.info(f"Running dbt ({task_id}) - kicking off task")

        try:
            dbt = dbtRunner(project, profile, self.manifest)
            # TODO we might need to surface this to shipment later on
            res, success = dbt.invoke(command)
        except RuntimeException as e:
            crud.set_task_errored(db, db_task, str(e))
            raise e

        logger.info(f"Running dbt ({task_id}) - done")

        crud.set_task_done(db, db_task)<|MERGE_RESOLUTION|>--- conflicted
+++ resolved
@@ -2,14 +2,10 @@
 from dbt_server.services import filesystem_service, dbt_service
 from dbt_server.exceptions import StateNotFoundException
 from dbt_server.logging import DBT_SERVER_EVENT_LOGGER as logger
-<<<<<<< HEAD
 from dbt_server import crud, tracer
 from dbt.lib import load_profile_project
 from dbt.cli.main import dbtRunner
 from dbt.exceptions import RuntimeException
-=======
-from dbt_server import tracer
->>>>>>> 23b23f3c
 
 from dataclasses import dataclass
 from typing import Optional, Any
