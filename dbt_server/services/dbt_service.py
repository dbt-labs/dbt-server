--- conflicted
+++ resolved
@@ -302,13 +302,7 @@
         os.chdir(root_path)
         dbt = dbtRunner(project, profile, manifest)
         _, _ = dbt.invoke(new_command)
-<<<<<<< HEAD
-    except RuntimeException as e:
-=======
-        # Return to app root
-        os.chdir(last_dir)
     except Exception as e:
->>>>>>> 1945b6f3
         update_task_status(db, db_task, callback_url, models.TaskState.ERROR, str(e))
         raise e
     finally:
