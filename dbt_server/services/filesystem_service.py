import os
import shutil
from dbt_server.logging import GLOBAL_LOGGER as logger
<<<<<<< HEAD
from dbt_server.exceptions import StateNotFoundException
=======
from dbt_server import tracer
>>>>>>> cc5a5210

ROOT_PATH = "./working-dir"


def get_root_path(state_id):
    return os.path.join(ROOT_PATH, f"state-{state_id}")


def get_latest_state_file_path():
    return os.path.join(ROOT_PATH, "latest-state-id.txt")


def get_path(state_id, *path_parts):
    return os.path.join(get_root_path(state_id), *path_parts)


@tracer.wrap
def ensure_dir_exists(path):
    dirname = os.path.dirname(path)
    if not os.path.exists(dirname):
        os.makedirs(dirname)


@tracer.wrap
def write_file(path, contents):
    ensure_dir_exists(path)

    with open(path, "wb") as fh:
        if isinstance(contents, str):
            contents = contents.encode("utf-8")
        fh.write(contents)


@tracer.wrap
def read_file(path):
    try:
        with open(path, "rb") as fh:
            return fh.read()
    except FileNotFoundError as e:
        raise StateNotFoundException(e)


@tracer.wrap
def write_unparsed_manifest_to_disk(state_id, filedict):
    root_path = get_root_path(state_id)
    if os.path.exists(root_path):
        shutil.rmtree(root_path)

    for filename, file_info in filedict.items():
        path = get_path(state_id, filename)
        write_file(path, file_info.contents)


@tracer.wrap
def get_latest_state_id(state_id):
    if not state_id:
        path = os.path.abspath(get_latest_state_file_path())
        if not os.path.exists(path):
            logger.error("No state id included in request, no previous state id found.")
            return None
        with open(path, "r") as latest_path_file:
            state_id = latest_path_file.read()
    return state_id


@tracer.wrap
def update_state_id(state_id):
    path = os.path.abspath(get_latest_state_file_path())
    with open(path, "w+") as latest_path_file:
        latest_path_file.write(state_id)<|MERGE_RESOLUTION|>--- conflicted
+++ resolved
@@ -1,11 +1,8 @@
 import os
 import shutil
 from dbt_server.logging import GLOBAL_LOGGER as logger
-<<<<<<< HEAD
 from dbt_server.exceptions import StateNotFoundException
-=======
 from dbt_server import tracer
->>>>>>> cc5a5210
 
 ROOT_PATH = "./working-dir"
 
